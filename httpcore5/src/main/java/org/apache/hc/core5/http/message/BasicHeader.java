--- conflicted
+++ resolved
@@ -104,40 +104,6 @@
 
     @Override
     public boolean equals(final Object obj) {
-<<<<<<< HEAD
-        // Helpful:  http://stackoverflow.com/questions/8180430/how-to-override-equals-method-in-java
-
-        if (obj == null) {
-            return false;
-        }
-        if (!BasicHeader.class.isAssignableFrom(obj.getClass())) {
-            return false;
-        }
-        final BasicHeader other = (BasicHeader) obj;
-        /*
-         * If one is sensitive, do a sensitive comparison.
-         */
-        final boolean sensitive = this.sensitive || other.sensitive;
-
-        // name cannot be null
-        final String checkedName = sensitive ? this.name : this.name.toLowerCase();
-        final String checkedOtherName = sensitive ? other.name : other.name.toLowerCase();
-        final String checkedValue = sensitive ?
-                                        this.value :
-                                        (this.value == null) ? this.value : this.value.toLowerCase();
-        final String checkedOtherValue = sensitive ?
-                                             other.value :
-                                             (other.value == null) ? other.value : other.value.toLowerCase();
-
-        // name cannot be null
-        if (!checkedName.equals(checkedOtherName)) {
-            return false;
-        }
-        if ((checkedValue == null) ? (checkedOtherValue != null) : !checkedValue.equals(checkedOtherValue)) {
-            return false;
-        }
-        return true;
-=======
         if (this == obj) {
             return true;
         }
@@ -146,31 +112,13 @@
             return this.name.equalsIgnoreCase(that.name) && LangUtils.equals(this.value, that.value);
         }
         return false;
->>>>>>> a193709b
     }
 
     @Override
     public int hashCode() {
-<<<<<<< HEAD
-        // Helpful:  http://stackoverflow.com/questions/8180430/how-to-override-equals-method-in-java
-
-        int hash = 13; // random prime number
-
-        /*
-         * Note that since equals returns true for headers with names (or values) that are different
-         * but the same with a case insensitive comparison, we have to remove the case before
-         * getting the hashcode of the name (or value).  This way the hashcode will be the
-         * same even for headers that are equal but with a case-sensitive different name (or value).
-         */
-
-        // name cannot be null
-        hash = 19 /* another random prime number */ * hash + name.toLowerCase().hashCode();
-        hash = 19 * hash + (value != null ? value.toLowerCase().hashCode() : 0);
-=======
         int hash = LangUtils.HASH_SEED;
         hash = LangUtils.hashCode(hash, this.name.toLowerCase(Locale.ROOT));
         hash = LangUtils.hashCode(hash, this.value);
->>>>>>> a193709b
         return hash;
     }
 }