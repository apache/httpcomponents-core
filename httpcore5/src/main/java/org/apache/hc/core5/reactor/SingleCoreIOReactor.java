--- conflicted
+++ resolved
@@ -180,11 +180,7 @@
 
     private void processPendingChannels() throws IOException {
         SocketChannel socketChannel;
-<<<<<<< HEAD
-        for (int i = 0;i < 100000 && (socketChannel = this.channelQueue.poll()) != null;i++) {
-=======
         for (int i = 0; i < MAX_CHANNEL_REQUESTS && (socketChannel = this.channelQueue.poll()) != null; i++) {
->>>>>>> 572fd170
             try {
                 prepareSocket(socketChannel.socket());
                 socketChannel.configureBlocking(false);
@@ -285,11 +281,7 @@
 
     private void processPendingConnectionRequests() {
         IOSessionRequest sessionRequest;
-<<<<<<< HEAD
-        for (int i = 0;i < 100000 && (sessionRequest = this.requestQueue.poll()) != null;i++) {
-=======
         for (int i = 0; i < MAX_CHANNEL_REQUESTS && (sessionRequest = this.requestQueue.poll()) != null; i++) {
->>>>>>> 572fd170
             if (!sessionRequest.isCancelled()) {
                 final SocketChannel socketChannel;
                 try {
